"""Setup script.

Run "python3 setup.py --help-commands" to list all available commands and their
descriptions.
"""
import os
import shutil
import sys
from abc import abstractmethod
from pathlib import Path
from subprocess import CalledProcessError, call, check_call

from setuptools import Command, setup
from setuptools.command.develop import develop
from setuptools.command.egg_info import egg_info
from setuptools.command.install import install

if 'bdist_wheel' in sys.argv:
    raise RuntimeError("This setup.py does not support wheels")

# Paths setup with virtualenv detection
BASE_ENV = Path(os.environ.get('VIRTUAL_ENV', '/'))

NAPP_NAME = 'mef_eline'
NAPP_VERSION = '2.3.1'

# Kytos var folder
VAR_PATH = BASE_ENV / 'var' / 'lib' / 'kytos'
# Path for enabled NApps
ENABLED_PATH = VAR_PATH / 'napps'
# Path to install NApps
INSTALLED_PATH = VAR_PATH / 'napps' / '.installed'
CURRENT_DIR = Path('.').resolve()

# NApps enabled by default
CORE_NAPPS = ['of_core']


class SimpleCommand(Command):
    """Make Command implementation simpler."""

    user_options = []

    @abstractmethod
    def run(self):
        """Run when command is invoked.

        Use *call* instead of *check_call* to ignore failures.
        """

    def initialize_options(self):
        """Set default values for options."""

    def finalize_options(self):
        """Post-process options."""


# pylint: disable=attribute-defined-outside-init, abstract-method
class TestCommand(Command):
    """Test tags decorators."""

    user_options = [
        ('size=', None, 'Specify the size of tests to be executed.'),
        ('type=', None, 'Specify the type of tests to be executed.'),
    ]

    sizes = ('small', 'medium', 'large', 'all')
    types = ('unit', 'integration', 'e2e')

    def get_args(self):
        """Return args to be used in test command."""
        return '--size %s --type %s' % (self.size, self.type)

    def initialize_options(self):
        """Set default size and type args."""
        self.size = 'all'
        self.type = 'unit'

    def finalize_options(self):
        """Post-process."""
        try:
            assert self.size in self.sizes, ('ERROR: Invalid size:'
                                             f':{self.size}')
            assert self.type in self.types, ('ERROR: Invalid type:'
                                             f':{self.type}')
        except AssertionError as exc:
            print(exc)
            sys.exit(-1)


class Cleaner(SimpleCommand):
    """Custom clean command to tidy up the project root."""

    description = 'clean build, dist, pyc and egg from package and docs'

    def run(self):
        """Clean build, dist, pyc and egg from package and docs."""
        call('rm -vrf ./build ./dist ./*.egg-info', shell=True)
        call('find . -name __pycache__ -type d | xargs rm -rf', shell=True)
        call('make -C docs/ clean', shell=True)


class Test(TestCommand):
    """Run all tests."""

    description = 'run tests and display results'

    def get_args(self):
        """Return args to be used in test command."""
        markers = self.size
        if markers == "small":
            markers = 'not medium and not large'
        size_args = "" if self.size == "all" else "-m '%s'" % markers
        return '--addopts="tests/%s %s"' % (self.type, size_args)

    def run(self):
        """Run tests."""
        cmd = 'python setup.py pytest %s' % self.get_args()
        try:
            check_call(cmd, shell=True)
        except CalledProcessError as exc:
            print(exc)


class TestCoverage(Test):
    """Display test coverage."""

    description = 'run tests and display code coverage'

    def run(self):
        """Run tests quietly and display coverage report."""
        cmd = 'coverage3 run setup.py pytest %s' % self.get_args()
        cmd += '&& coverage3 report'
        try:
            check_call(cmd, shell=True)
        except CalledProcessError as exc:
            print(exc)


class Linter(SimpleCommand):
    """Code linters."""

    description = 'lint Python source code'

    def run(self):
        """Run Yala."""
        print('Yala is running. It may take several seconds...')
        try:
            cmd = 'yala *.py tests'
            check_call(cmd, shell=True)
            print('No linter error found.')
        except RuntimeError as error:
            print('Linter check failed. Fix the error(s) above and try again.')
            print(error)
            exit(-1)


class CITest(TestCommand):
    """Run all CI tests."""

    description = 'run all CI tests: unit and doc tests, linter'

    def run(self):
        """Run unit tests with coverage, doc tests and linter."""
        coverage_cmd = 'python3.6 setup.py coverage %s' % self.get_args()
        lint_cmd = 'python3.6 setup.py lint'
        cmd = '%s && %s' % (coverage_cmd, lint_cmd)
        check_call(cmd, shell=True)


class KytosInstall:
    """Common code for all install types."""

    @staticmethod
    def enable_core_napps():
        """Enable a NAPP by creating a symlink."""
        (ENABLED_PATH / 'kytos').mkdir(parents=True, exist_ok=True)
        for napp in CORE_NAPPS:
            napp_path = Path('kytos', napp)
            src = ENABLED_PATH / napp_path
            dst = INSTALLED_PATH / napp_path
            symlink_if_different(src, dst)


class InstallMode(install):
    """Create files in var/lib/kytos."""

    description = 'To install NApps, use kytos-utils. Devs, see "develop".'

    def run(self):
        """Direct users to use kytos-utils to install NApps."""
        print(self.description)


class EggInfo(egg_info):
    """Prepare files to be packed."""

    def run(self):
        """Build css."""
        self._install_deps_wheels()
        super().run()

    @staticmethod
    def _install_deps_wheels():
        """Python wheels are much faster (no compiling)."""
        print('Installing dependencies...')
        check_call([sys.executable, '-m', 'pip', 'install', '-r',
                    'requirements/run.in'])


class DevelopMode(develop):
    """Recommended setup for kytos-napps developers.

    Instead of copying the files to the expected directories, a symlink is
    created on the system aiming the current source code.
    """

    description = 'Install NApps in development mode'

    def run(self):
        """Install the package in a developer mode."""
        super().run()
        if self.uninstall:
            shutil.rmtree(str(ENABLED_PATH), ignore_errors=True)
        else:
            self._create_folder_symlinks()
            self._create_file_symlinks()
            KytosInstall.enable_core_napps()

    @staticmethod
    def _create_folder_symlinks():
        """Symlink to all Kytos NApps folders.

        ./napps/kytos/napp_name will generate a link in
        var/lib/kytos/napps/.installed/kytos/napp_name.
        """
        links = INSTALLED_PATH / 'kytos'
        links.mkdir(parents=True, exist_ok=True)
        code = CURRENT_DIR
        src = links / NAPP_NAME
        symlink_if_different(src, code)

        (ENABLED_PATH / 'kytos').mkdir(parents=True, exist_ok=True)
        dst = ENABLED_PATH / Path('kytos', NAPP_NAME)
        symlink_if_different(dst, src)

    @staticmethod
    def _create_file_symlinks():
        """Symlink to required files."""
        src = ENABLED_PATH / '__init__.py'
        dst = CURRENT_DIR / 'napps' / '__init__.py'
        symlink_if_different(src, dst)


def symlink_if_different(path, target):
    """Force symlink creation if it points anywhere else."""
    # print(f"symlinking {path} to target: {target}...", end=" ")
    if not path.exists():
        # print(f"path doesn't exist. linking...")
        path.symlink_to(target)
    elif not path.samefile(target):
        # print(f"path exists, but is different. removing and linking...")
        # Exists but points to a different file, so let's replace it
        path.unlink()
        path.symlink_to(target)


<<<<<<< HEAD
setup(name='kytos_mef_eline',
      version='2.4',
=======
setup(name=f'kytos_{NAPP_NAME}',
      version=NAPP_VERSION,
>>>>>>> cafe20e4
      description='Core NApps developed by Kytos Team',
      url='http://github.com/kytos/{NAPP_NAME}',
      author='Kytos Team',
      author_email='of-ng-dev@ncc.unesp.br',
      license='MIT',
      install_requires=['setuptools >= 36.0.1'],
      setup_requires=['pytest-runner'],
      tests_require=['pytest'],
      extras_require={
          'dev': [
              'coverage',
              'pip-tools',
              'yala',
              'tox',
          ],
      },
      cmdclass={
          'clean': Cleaner,
          'ci': CITest,
          'coverage': TestCoverage,
          'develop': DevelopMode,
          'install': InstallMode,
          'lint': Linter,
          'egg_info': EggInfo,
          'test': Test,
      },
      zip_safe=False,
      classifiers=[
          'License :: OSI Approved :: MIT License',
          'Operating System :: POSIX :: Linux',
          'Programming Language :: Python :: 3.6',
          'Topic :: System :: Networking',
      ])<|MERGE_RESOLUTION|>--- conflicted
+++ resolved
@@ -22,7 +22,7 @@
 BASE_ENV = Path(os.environ.get('VIRTUAL_ENV', '/'))
 
 NAPP_NAME = 'mef_eline'
-NAPP_VERSION = '2.3.1'
+NAPP_VERSION = '2.4'
 
 # Kytos var folder
 VAR_PATH = BASE_ENV / 'var' / 'lib' / 'kytos'
@@ -265,13 +265,8 @@
         path.symlink_to(target)
 
 
-<<<<<<< HEAD
-setup(name='kytos_mef_eline',
-      version='2.4',
-=======
 setup(name=f'kytos_{NAPP_NAME}',
       version=NAPP_VERSION,
->>>>>>> cafe20e4
       description='Core NApps developed by Kytos Team',
       url='http://github.com/kytos/{NAPP_NAME}',
       author='Kytos Team',
